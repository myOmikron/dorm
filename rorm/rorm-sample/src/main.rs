use std::fs::read_to_string;

use clap::Parser;
<<<<<<< HEAD
use rorm::{config::DatabaseConfig, Database, DatabaseConfiguration, DatabaseDriver};
use serde::{Deserialize, Serialize};
use toml;
=======
use rorm::config::DatabaseConfig;
use rorm::Database;
use rorm::DatabaseConfiguration;
use serde::{Deserialize, Serialize};
>>>>>>> 6a4866ed

mod operations;

#[derive(Serialize, Deserialize, Debug)]
#[serde(rename_all = "PascalCase")]
pub struct ConfigFile {
    pub database: DatabaseConfig,
}

#[derive(Parser)]
struct Cli {
    /// Specify the database configuration file
    config_file: String,
<<<<<<< HEAD
}

#[derive(Clone, Copy, Debug, PartialEq)]
enum DatabaseVariant {
    MySQL,
    Postgres,
    SQLite,
}

impl From<&DatabaseDriver> for DatabaseVariant {
    fn from(db: &DatabaseDriver) -> Self {
        match db {
            DatabaseDriver::Postgres { .. } => DatabaseVariant::Postgres,
            DatabaseDriver::MySQL { .. } => DatabaseVariant::MySQL,
            DatabaseDriver::SQLite { .. } => DatabaseVariant::SQLite,
        }
    }
=======
>>>>>>> 6a4866ed
}

#[rorm::rorm_main]
#[tokio::main]
async fn main() -> anyhow::Result<()> {
    // Enable the environment logger
    env_logger::init();

    // Get the config file from the CLI arguments
<<<<<<< HEAD
    let path = Cli::parse().config_file;

    // Read the config from a TOML file
    let db_conf_file: ConfigFile = toml::from_str(&read_to_string(&path)?)?;

    // Connect to the database to get the database handle using the TOML configuration
    let db_variant = (&db_conf_file.database.driver).into();
    let db = Database::connect(DatabaseConfiguration {
        driver: db_conf_file.database.driver,
        min_connections: 1,
        max_connections: 1,
    })
    .await?;

    // Perform project-specific operations on the database
    operations::operate(db, db_variant).await
=======
    let cli: Cli = Cli::parse();

    // Read the config from a TOML file
    let db_conf_file: ConfigFile = toml::from_str(&read_to_string(&cli.config_file)?)?;

    // Connect to the database to get the database handle using the TOML configuration
    let _db = Database::connect(DatabaseConfiguration::new(db_conf_file.database.driver)).await?;
    // TODO

    Ok(())
>>>>>>> 6a4866ed
}<|MERGE_RESOLUTION|>--- conflicted
+++ resolved
@@ -1,16 +1,9 @@
 use std::fs::read_to_string;
 
 use clap::Parser;
-<<<<<<< HEAD
+use log::LevelFilter;
 use rorm::{config::DatabaseConfig, Database, DatabaseConfiguration, DatabaseDriver};
 use serde::{Deserialize, Serialize};
-use toml;
-=======
-use rorm::config::DatabaseConfig;
-use rorm::Database;
-use rorm::DatabaseConfiguration;
-use serde::{Deserialize, Serialize};
->>>>>>> 6a4866ed
 
 mod operations;
 
@@ -24,7 +17,6 @@
 struct Cli {
     /// Specify the database configuration file
     config_file: String,
-<<<<<<< HEAD
 }
 
 #[derive(Clone, Copy, Debug, PartialEq)]
@@ -42,8 +34,6 @@
             DatabaseDriver::SQLite { .. } => DatabaseVariant::SQLite,
         }
     }
-=======
->>>>>>> 6a4866ed
 }
 
 #[rorm::rorm_main]
@@ -53,7 +43,6 @@
     env_logger::init();
 
     // Get the config file from the CLI arguments
-<<<<<<< HEAD
     let path = Cli::parse().config_file;
 
     // Read the config from a TOML file
@@ -65,21 +54,12 @@
         driver: db_conf_file.database.driver,
         min_connections: 1,
         max_connections: 1,
+        disable_logging: Some(false),
+        statement_log_level: Some(LevelFilter::Debug),
+        slow_statement_log_level: Some(LevelFilter::Error),
     })
     .await?;
 
     // Perform project-specific operations on the database
     operations::operate(db, db_variant).await
-=======
-    let cli: Cli = Cli::parse();
-
-    // Read the config from a TOML file
-    let db_conf_file: ConfigFile = toml::from_str(&read_to_string(&cli.config_file)?)?;
-
-    // Connect to the database to get the database handle using the TOML configuration
-    let _db = Database::connect(DatabaseConfiguration::new(db_conf_file.database.driver)).await?;
-    // TODO
-
-    Ok(())
->>>>>>> 6a4866ed
 }